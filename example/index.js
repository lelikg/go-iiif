--- conflicted
+++ resolved
@@ -70,17 +70,7 @@
     var opts = {
 	'quality': 'default',
 	'tileFormat': 'jpg',
-<<<<<<< HEAD
     };
-
-    /*
-    var opts = {
-	'quality': 'primitive:1,200,255',
-	'tileFormat': 'gif'
-=======
->>>>>>> 414cf2df
-    };
-    */
 
     map.addLayer(L.tileLayer.iiif(info, opts));
     
