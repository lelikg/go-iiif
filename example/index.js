window.addEventListener('load', function(e){

    var qs = window.location.search;
    qs = qs.substring(1);
    
    var params = {};
    var queries = qs.split("&amp;");
    var count = queries.length;
    
    for ( var i = 0; i < count; i++ ) {
	temp = queries[i].split('=');
	params[temp[0]] = temp[1];
    }
    
    var id = '184512_5f7f47e5b3c66207_x.jpg';	// disk
    
    if (params['id']){
	id = params['id'];
    }			 

    var map = L.map('map', {
	center: [0, 0],
	crs: L.CRS.Simple,
	zoom: 1,
	minZoom: 1,
    });
    
    var i = document.getElementById("image");
    i.onclick = function(){
	
	leafletImage(map, function(err, canvas) {
	    
    	    if (err){
    		console.log(err);
    		alert("Argh! There was a problem capturing your image");
    		return false;
    	    }
	    
            var dt = new Date();
            var iso = dt.toISOString();
            var iso = iso.split('T');
            var ymd = iso[0];
            ymd = ymd.replace("-", "", "g");
	    
            var bounds = map.getPixelBounds();
	    var zoom = map.getZoom();

	    var pos = [
		bounds.min.x,
		bounds.min.y,
		bounds.max.x,
		bounds.max.y,
		zoom
	    ];

	    pos = pos.join("-");

            var name = id + "-" + ymd + "-" + pos + ".png";
	    
    	    canvas.toBlob(function(blob) {
    		saveAs(blob, name);
            });
	    
    	    // window.open(body);
	});
    };
    
    var info = 'http://' + location.host + '/' + id + '/info.json';
<<<<<<< HEAD
    map.addLayer(L.tileLayer.iiif(info, {'quality': 'primitive'}));
=======

    var opts = {
	'quality': 'default',		// 'primitive:5,200,255',
	'tileFormat': 'jpg',		// 'gif'
    };

    map.addLayer(L.tileLayer.iiif(info, opts));
>>>>>>> 87309fd5
    
});<|MERGE_RESOLUTION|>--- conflicted
+++ resolved
@@ -66,9 +66,6 @@
     };
     
     var info = 'http://' + location.host + '/' + id + '/info.json';
-<<<<<<< HEAD
-    map.addLayer(L.tileLayer.iiif(info, {'quality': 'primitive'}));
-=======
 
     var opts = {
 	'quality': 'default',		// 'primitive:5,200,255',
@@ -76,6 +73,5 @@
     };
 
     map.addLayer(L.tileLayer.iiif(info, opts));
->>>>>>> 87309fd5
     
 });